{
  "version": "7",
  "dialect": "sqlite",
  "entries": [
    {
      "idx": 0,
      "version": "6",
      "when": 1743712711692,
      "tag": "0000_strong_morlocks",
      "breakpoints": true
    },
    {
      "idx": 1,
      "version": "6",
      "when": 1743727565066,
      "tag": "0001_shiny_vin_gonzales",
      "breakpoints": true
    },
    {
      "idx": 2,
      "version": "6",
      "when": 1743810333988,
      "tag": "0002_slow_rick_jones",
      "breakpoints": true
    },
    {
      "idx": 3,
      "version": "6",
      "when": 1743810519674,
      "tag": "0003_rapid_kree",
      "breakpoints": true
    },
    {
      "idx": 4,
      "version": "6",
      "when": 1743817185678,
      "tag": "0004_tiny_madrox",
      "breakpoints": true
    },
    {
      "idx": 5,
      "version": "6",
      "when": 1744355586134,
      "tag": "0005_faulty_blindfold",
      "breakpoints": true
    },
    {
      "idx": 6,
      "version": "6",
      "when": 1744659319970,
      "tag": "0006_productive_lilandra",
      "breakpoints": true
    },
    {
      "idx": 7,
      "version": "6",
      "when": 1744768861198,
      "tag": "0007_flawless_emma_frost",
      "breakpoints": true
    },
    {
      "idx": 8,
      "version": "6",
      "when": 1745450910870,
      "tag": "0008_equal_unus",
      "breakpoints": true
    },
    {
      "idx": 9,
      "version": "6",
<<<<<<< HEAD
      "when": 1749106305303,
      "tag": "0009_wet_exodus",
      "breakpoints": true
    },
    {
      "idx": 10,
      "version": "6",
      "when": 1749433782943,
      "tag": "0010_dry_morlocks",
=======
      "when": 1750368614727,
      "tag": "0009_yummy_the_executioner",
>>>>>>> c40b6e8e
      "breakpoints": true
    }
  ]
}<|MERGE_RESOLUTION|>--- conflicted
+++ resolved
@@ -68,20 +68,8 @@
     {
       "idx": 9,
       "version": "6",
-<<<<<<< HEAD
-      "when": 1749106305303,
-      "tag": "0009_wet_exodus",
-      "breakpoints": true
-    },
-    {
-      "idx": 10,
-      "version": "6",
-      "when": 1749433782943,
-      "tag": "0010_dry_morlocks",
-=======
       "when": 1750368614727,
       "tag": "0009_yummy_the_executioner",
->>>>>>> c40b6e8e
       "breakpoints": true
     }
   ]
