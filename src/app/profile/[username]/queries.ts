import { and, count, desc, eq, sql } from "drizzle-orm";
import { db } from "@/lib/data/db";
import {
  rawPullRequests,
  users,
  userTagScores,
  tags,
  userSummaries,
} from "@/lib/data/schema";
import { calculateDateRange, IntervalType } from "@/lib/date-utils";
import {
  getUserAggregatedScore,
  getUserActivityHeatmaps,
} from "@/lib/scoring/queries";
import { TagType } from "@/lib/scoring/types";

export async function getUserTags(username: string) {
  const tagSelectFields = {
    tagName: userTagScores.tag,
    category: tags.category,
    score: userTagScores.score,
    level: userTagScores.level,
    progress: userTagScores.progress,
    pointsToNext: userTagScores.pointsToNext,
  };
  // Get user tag scores with tag information and sort at the database level
  const roleTags = await db
    .select(tagSelectFields)
    .from(userTagScores)
    .leftJoin(tags, eq(userTagScores.tag, tags.name))
    .where(
      and(
        eq(userTagScores.username, username),
        eq(tags.category, TagType.ROLE),
      ),
    )
    .orderBy(desc(userTagScores.score));

  const skillTags = await db
    .select(tagSelectFields)
    .from(userTagScores)
    .leftJoin(tags, eq(userTagScores.tag, tags.name))
    .where(
      and(
        eq(userTagScores.username, username),
        eq(tags.category, TagType.TECH),
      ),
    )
    .orderBy(desc(userTagScores.score));

  const focusAreaTags = await db
    .select(tagSelectFields)
    .from(userTagScores)
    .leftJoin(tags, eq(userTagScores.tag, tags.name))
    .where(
      and(
        eq(userTagScores.username, username),
        eq(tags.category, TagType.AREA),
      ),
    )
    .orderBy(desc(userTagScores.score));

  // Calculate totals
  const totalXp = [...focusAreaTags, ...roleTags, ...skillTags].reduce(
    (sum, tag) => sum + Number(tag.score),
    0,
  );
  const totalLevel = [...focusAreaTags, ...roleTags, ...skillTags].reduce(
    (sum, tag) => sum + tag.level,
    0,
  );

  return {
    roleTags,
    skillTags,
    focusAreaTags,
    totalXp,
    totalLevel,
  };
}
/**
 * Get all summaries for a user based on the interval type.
 * @param username - GitHub username of the user
 * @param intervalType - 'month' or 'week'
 * @returns Array of summaries ordered by date descending
 */
export async function getUserSummaries(
  username: string,
  intervalType: IntervalType,
  limit?: number,
) {
  const summaries = await db.query.userSummaries.findMany({
    where: and(
      eq(userSummaries.username, username),
      eq(userSummaries.intervalType, intervalType),
    ),
    orderBy: desc(userSummaries.date),
    limit: limit,
    columns: {
      date: true,
      summary: true,
    },
  });
  return summaries.filter((summary) => !!summary.summary);
}

// Define an extended type for the profile page data
// This combines your existing return type with new wallet fields
export type UserProfileData = NonNullable<
  Awaited<ReturnType<typeof getUserProfile>>
>;

export async function getUserProfile(username: string) {
  // Get basic user details
  const user = await db.query.users.findFirst({
    where: eq(users.username, username),
  });

  if (!user) {
    return null;
  }

  // Get user tags data
  const tagsData = await getUserTags(username);

  // Get all monthly and 12 most recent weekly summaries
  const monthlySummaries = await getUserSummaries(username, "month");
  const weeklySummaries = await getUserSummaries(username, "week", 12);
  // Get PR metrics
  const prStats = await db
    .select({
      total: count(),
      merged: sql<number>`SUM(CASE WHEN ${rawPullRequests.merged} = 1 THEN 1 ELSE 0 END)`,
      closed: sql<number>`SUM(CASE WHEN ${rawPullRequests.state} = 'CLOSED' AND ${rawPullRequests.merged} = 0 THEN 1 ELSE 0 END)`,
      additions: sql<number>`SUM(${rawPullRequests.additions})`,
      deletions: sql<number>`SUM(${rawPullRequests.deletions})`,
      changedFiles: sql<number>`SUM(${rawPullRequests.changedFiles})`,
    })
    .from(rawPullRequests)
    .where(eq(rawPullRequests.author, username))
    .get();

  // Get user's overall score
  const userScore = await getUserAggregatedScore(username);

  // Get daily activity metrics for the last 30 days
  const { startDate, endDate } = calculateDateRange({ days: 30 });

  const dailyActivity = await getUserActivityHeatmaps(
    username,
    startDate,
    endDate,
  );

<<<<<<< HEAD
  let ethAddress: string | undefined;
  let solAddress: string | undefined;

  if (shouldFetchWallets) {
    try {
      const walletData = await getUserWalletData(username);
      if (walletData) {
        ethAddress = walletData.wallets.find(
          (wallet) => wallet.chain === "ethereum",
        )?.address;
        solAddress = walletData.wallets.find(
          (wallet) => wallet.chain === "solana",
        )?.address;
      }
    } catch (error) {
      console.warn(
        `Failed to fetch GitHub wallet data for ${username}:`,
        error,
      );
    }
  }

=======
>>>>>>> 4810f500
  return {
    username,
    score: userScore.totalScore,
    monthlySummaries,
    weeklySummaries,
    roleTags: tagsData.roleTags,
    skillTags: tagsData.skillTags,
    focusAreaTags: tagsData.focusAreaTags,
    stats: {
      additions: prStats?.additions || 0,
      deletions: prStats?.deletions || 0,
      changedFiles: prStats?.changedFiles || 0,
      totalPrs: prStats?.total || 0,
      mergedPrs: prStats?.merged || 0,
      closedPrs: prStats?.closed || 0,
    },
    totalXp: tagsData.totalXp,
    totalLevel: tagsData.totalLevel,
    dailyActivity,
  };
}<|MERGE_RESOLUTION|>--- conflicted
+++ resolved
@@ -152,7 +152,6 @@
     endDate,
   );
 
-<<<<<<< HEAD
   let ethAddress: string | undefined;
   let solAddress: string | undefined;
 
@@ -175,8 +174,6 @@
     }
   }
 
-=======
->>>>>>> 4810f500
   return {
     username,
     score: userScore.totalScore,
