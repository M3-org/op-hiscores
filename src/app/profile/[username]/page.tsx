import UserProfile from "@/app/profile/[username]/components/UserProfile";
import { Metadata } from "next";
import { notFound } from "next/navigation";
import {
  getUserProfile,
  getUserBadgesForProfile,
  getUserBadgeProgress,
} from "./queries";
import { db } from "@/lib/data/db";

type ProfilePageProps = {
  params: Promise<{ username: string }>;
};

export async function generateStaticParams() {
  const maxUsers = process.env.CI_MAX_USERS
    ? parseInt(process.env.CI_MAX_USERS, 10)
    : undefined;

  // Get all users directly from the database
  const allUsers = await db.query.users.findMany({
    columns: {
      username: true,
    },
    limit: maxUsers,
  });

  return allUsers.map((user) => ({
    username: user.username,
  }));
}

export async function generateMetadata({
  params,
}: ProfilePageProps): Promise<Metadata> {
  const { username } = await params;
  const userData = await getUserProfile(username);

  // Get the latest weekly summary for meta description if available
  const siteName = process.env.NEXT_PUBLIC_SITE_NAME || "Contributor Analytics";
  const description =
    userData?.weeklySummaries && userData.weeklySummaries.length > 0
<<<<<<< HEAD
      ? userData.weeklySummaries[0].summary ||
        "Optimism ecosystem contributor profile"
      : "Optimism ecosystem contributor profile";
=======
      ? userData.weeklySummaries[0].summary || `${siteName} contributor profile`
      : `${siteName} contributor profile`;
>>>>>>> 17bfc886

  return {
    title: userData ? `${userData.username}` : "Profile Not Found",
    description,
  };
}

export default async function ProfilePage({ params }: ProfilePageProps) {
  const { username } = await params;
  const userData = await getUserProfile(username);

  if (!userData) {
    notFound();
  }

  // Fetch badges and progress for the user
  const userBadges = await getUserBadgesForProfile(username);
  const badgeProgress = await getUserBadgeProgress(username);

  return (
    <main className="container mx-auto p-4">
      <UserProfile
        {...userData}
        userBadges={userBadges}
        badgeProgress={badgeProgress}
      />
    </main>
  );
}<|MERGE_RESOLUTION|>--- conflicted
+++ resolved
@@ -40,14 +40,8 @@
   const siteName = process.env.NEXT_PUBLIC_SITE_NAME || "Contributor Analytics";
   const description =
     userData?.weeklySummaries && userData.weeklySummaries.length > 0
-<<<<<<< HEAD
-      ? userData.weeklySummaries[0].summary ||
-        "Optimism ecosystem contributor profile"
-      : "Optimism ecosystem contributor profile";
-=======
       ? userData.weeklySummaries[0].summary || `${siteName} contributor profile`
       : `${siteName} contributor profile`;
->>>>>>> 17bfc886
 
   return {
     title: userData ? `${userData.username}` : "Profile Not Found",
