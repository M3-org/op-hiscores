import { AISummaryConfig } from "./config";

/**
 * Call AI service to generate a summary
 */

export async function callAIService(
  prompt: string,
  config: AISummaryConfig,
  options?: {
    maxTokens?: number;
    temperature?: number;
    model?: string;
  },
): Promise<string> {
  const model = options?.model || config.defaultModel || "openai/gpt-4o-mini";
  console.log("Using model:", model);
  try {
    const response = await fetch(config.endpoint, {
      method: "POST",
      headers: {
        "Content-Type": "application/json",
        Authorization: `Bearer ${config.apiKey}`,
<<<<<<< HEAD
        "HTTP-Referer": process.env.SITE_URL || "https://elizaos.github.io",
        "X-Title": process.env.SITE_NAME || "Optimism Contributor Leaderboard",
=======
        "HTTP-Referer": process.env.SITE_URL || "https://github.com",
        "X-Title": process.env.SITE_NAME || "Contributor Leaderboard",
>>>>>>> 17bfc886
      },
      body: JSON.stringify({
        model,
        messages: [
          {
            role: "system",
            content:
              "You are writing GitHub activity summaries. Use only the actual contribution data provided. Never add, modify or make up information.",
          },
          { role: "user", content: prompt },
        ],
        temperature: options?.temperature ?? config.temperature,
        max_tokens: options?.maxTokens ?? config.max_tokens,
      }),
    });

    if (!response.ok) {
      const error = await response.text();
      throw new Error(`API request failed: ${error}`);
    }

    const data = await response.json();
    return data.choices[0].message.content.trim();
  } catch (error) {
    console.error("Error calling AI service:", error);
    throw error;
  }
}<|MERGE_RESOLUTION|>--- conflicted
+++ resolved
@@ -21,13 +21,8 @@
       headers: {
         "Content-Type": "application/json",
         Authorization: `Bearer ${config.apiKey}`,
-<<<<<<< HEAD
-        "HTTP-Referer": process.env.SITE_URL || "https://elizaos.github.io",
-        "X-Title": process.env.SITE_NAME || "Optimism Contributor Leaderboard",
-=======
         "HTTP-Referer": process.env.SITE_URL || "https://github.com",
         "X-Title": process.env.SITE_NAME || "Contributor Leaderboard",
->>>>>>> 17bfc886
       },
       body: JSON.stringify({
         model,
