/** @type {import('next').NextConfig} */
const nextConfig = {
  output: "export",
<<<<<<< HEAD
  basePath: process.env.NODE_ENV === "production" ? "/op-hiscores" : "",
=======
  basePath: process.env.BASE_PATH || "",
>>>>>>> 17bfc886
  images: {
    unoptimized: true, // Required for static export
  },
  typescript: {
    // Using a custom tsconfig for the Next.js app
    tsconfigPath: "tsconfig.nextjs.json",
  },
};

export default nextConfig;<|MERGE_RESOLUTION|>--- conflicted
+++ resolved
@@ -1,11 +1,7 @@
 /** @type {import('next').NextConfig} */
 const nextConfig = {
   output: "export",
-<<<<<<< HEAD
-  basePath: process.env.NODE_ENV === "production" ? "/op-hiscores" : "",
-=======
   basePath: process.env.BASE_PATH || "",
->>>>>>> 17bfc886
   images: {
     unoptimized: true, // Required for static export
   },
